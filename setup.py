from setuptools import setup
from os.path import join
import os

# populate list of all paths in `./pixplot/web`
web = []
for root, subdirs, files in os.walk(os.path.join('pixplot', 'web')):
  if not files: continue
  for file in files:
    web.append(os.path.join(root.replace('pixplot/', ''), file))

setup(
  name='pixplot',
<<<<<<< HEAD
  version='0.0.82',
=======
  version='0.0.88',
>>>>>>> af2bda8b
  packages=['pixplot'],
  package_data={
    'pixplot': web,
  },
  keywords = ['computer-vision', 'webgl', 'three.js', 'tensorflow', 'machine-learning'],
  description='Visualize large image collections with WebGL',
  url='https://github.com/yaledhlab/pix-plot',
  author='Douglas Duhaime',
  author_email='douglas.duhaime@gmail.com',
  license='MIT',
  install_requires=[
    'cmake>=3.15.3',
    'glob2>=0.6',
    'hdbscan>=0.8.24',
    'iiif-downloader>=0.0.6',
    'Keras<=2.3.0',
    'matplotlib>=2.0.0',
    'numpy>=1.16.0',
    'Pillow>=6.1.0',
    'pointgrid>=0.0.2',
    'python-dateutil>=2.8.0',
    'scikit-learn>=0.19.0',
    'scipy>=1.1.0',
    'tensorflow>=1.14.0<=2.0.0',
    'umap-learn>=0.3.10',
    'yale-dhlab-rasterfairy>=1.0.3',
    'yale-dhlab-keras-preprocessing>=1.1.1',
  ],
  entry_points={
    'console_scripts': [
      'pixplot=pixplot:parse',
    ],
  },
)<|MERGE_RESOLUTION|>--- conflicted
+++ resolved
@@ -11,11 +11,7 @@
 
 setup(
   name='pixplot',
-<<<<<<< HEAD
-  version='0.0.82',
-=======
   version='0.0.88',
->>>>>>> af2bda8b
   packages=['pixplot'],
   package_data={
     'pixplot': web,
