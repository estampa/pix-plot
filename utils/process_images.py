#!/usr/bin/python

from __future__ import division, print_function
from collections import defaultdict
from sklearn.cluster import KMeans
from sklearn.metrics import pairwise_distances_argmin_min
from sklearn.manifold import TSNE
from multiprocessing import Pool
from six.moves import urllib
from os.path import join
from PIL import Image
from umap import UMAP
from math import ceil
import tensorflow as tf
import numpy as np
import glob
import json
import os
import re
import sys
import tarfile
import psutil
import subprocess
import argparse
import codecs

# tensorflow config
FLAGS = tf.app.flags.FLAGS
tf.app.flags.DEFINE_string('model_dir', '/tmp/imagenet', 'Location of downloaded imagenet model')
FLAGS.model_dir = '/tmp/imagenet'

<<<<<<< HEAD
def get_magick_command(cmd):
  '''
  Return the specified imagemagick command prefaced with magick if
  the user is on Windows
  '''
  if os.name == 'nt':
    return 'magick ' + cmd
  return cmd


def resize_thumb(args):
  '''
  Create a command line request to resize an image
  Images for all thumb sizes are created in a single call, chaining the resize steps
  '''
  img_path, idx, n_imgs, sizes, out_paths = args
  print(' * creating thumb', idx+1, 'of', n_imgs, 'at sizes', sizes)
  cmd =  get_magick_command('convert') + ' '
  cmd += '-define jpeg:size={' + str(sizes[0]) + 'x' + str(sizes[0]) + '} ' #
  cmd += '"' + img_path + '" '
  cmd += '-strip '
  cmd += '-background none '
  cmd += '-gravity center '
  for i in range(0, len(sizes)):
    cmd += '-resize "' + str(sizes[i]) + 'X' + str(sizes[i]) + '>" '
    if not i == len(sizes)-1:
      cmd += "-write "
    cmd += '"' + out_paths[i] + '" '
  try:
    response = subprocess.check_output(cmd, shell=True)
    return None
  except subprocess.CalledProcessError as exc:
    return img_path


=======
>>>>>>> c6253363
class PixPlot:
  def __init__(self, image_files, output_dir, clusters, validate_files):
    self.image_files = image_files
    self.output_dir = output_dir
    self.sizes = [16, 32, 64, 128]
    self.n_clusters = clusters
    self.errored_images = set()
    self.vector_files = []
    self.image_vectors = []
    self.method = 'umap'
    self.rewrite_image_thumbs = False
    self.rewrite_image_vectors = False
    self.rewrite_atlas_files = True
    self.validate_inputs(validate_files)
    self.create_output_dirs()
    self.create_image_thumbs()
    self.create_image_vectors()
    self.load_image_vectors()
    self.write_json()
    self.create_atlas_files()
    print('Processed output for ' + str(len(self.image_files)) + ' images')


  def validate_inputs(self, validate_files):
    '''
    Make sure the inputs are valid, and warn users if they're not
    '''
    # ensure the user provided enough input images
    if len(self.image_files) < self.n_clusters:
      print('Please provide >= ' + str(self.n_clusters) + ' images')
      print('Only ' + str(len(self.image_files)) + ' were provided')
      sys.exit()

    if not validate_files:
      print(' * skipping image validation')
      return

    # test whether each input image can be processed
    print(' * validating input files')
    invalid_files = []
    for i in self.image_files:
      try:
        cmd = get_magick_command('identify') + ' "' + i + '"'
        response = subprocess.check_output(cmd, shell=True)
      except:
        invalid_files.append(i)
    if invalid_files:
      message = '\n\nThe following files could not be processed:'
      message += '\n  ! ' + '\n  ! '.join(invalid_files) + '\n'
      message += 'Please remove these files and reprocess your images.'
      print(message)
      sys.exit()


  def create_output_dirs(self):
    '''
    Create each of the required output dirs
    '''
    dirs = ['image_vectors', 'atlas_files', 'thumbs']
    for i in dirs:
      ensure_dir_exists( join(self.output_dir, i) )
    # make subdirectories for each image thumb size
    for i in self.sizes:
      ensure_dir_exists( join(self.output_dir, 'thumbs', str(i) + 'px') )



  def create_image_thumbs(self):
    '''
    Create output thumbs in 32px, 64px, and 128px
    '''
    print(' * creating image thumbs')
    resize_args = []
    n_thumbs = len(self.image_files)
    for c, j in enumerate(self.image_files):
      sizes = []
      out_paths = []
      for i in sorted(self.sizes, key=int, reverse=True):
        out_dir = join(self.output_dir, 'thumbs', str(i) + 'px')
        out_path = join( out_dir, get_filename(j) + '.jpg' )
        if os.path.exists(out_path) and not self.rewrite_image_thumbs:
          continue
        sizes.append(i)
        out_paths.append(out_path)
      if len(sizes) > 0:
        resize_args.append([j, c, n_thumbs, sizes, out_paths])

    pool = Pool()
    for result in pool.imap(resize_thumb, resize_args):
      if result:
        self.errored_images.add( get_filename(result) )


  def create_image_vectors(self):
    '''
    Create one image vector for each input file
    '''
    self.download_inception()
    self.create_tf_graph()

    print(' * creating image vectors')
    with tf.Session() as sess:
      for image_index, image in enumerate(self.image_files):
        try:
          print(' * processing image', image_index+1, 'of', len(self.image_files))
          outfile_name = os.path.basename(image) + '.npy'
          out_path = join(self.output_dir, 'image_vectors', outfile_name)
          if os.path.exists(out_path) and not self.rewrite_image_vectors:
            continue
          # save the penultimate inception tensor/layer of the current image
          with tf.gfile.FastGFile(image, 'rb') as f:
            data = {'DecodeJpeg/contents:0': f.read()}
            feature_tensor = sess.graph.get_tensor_by_name('pool_3:0')
            feature_vector = np.squeeze( sess.run(feature_tensor, data) )
            np.save(out_path, feature_vector)
          # close the open files
          for open_file in psutil.Process().open_files():
            file_handler = getattr(open_file, 'fd')
            os.close(file_handler)
        except Exception as exc:
          self.errored_images.add( get_filename(image) )
          print(' * image', get_ascii_chars(image), 'hit a snag', exc)


  def download_inception(self):
    '''
    Download the inception model to FLAGS.model_dir
    '''
    print(' * verifying inception model availability')
    inception_path = 'http://download.tensorflow.org/models/image/imagenet/inception-2015-12-05.tgz'
    dest_directory = FLAGS.model_dir
    ensure_dir_exists(dest_directory)
    filename = inception_path.split('/')[-1]
    filepath = join(dest_directory, filename)
    if not os.path.exists(filepath):
      def progress(count, block_size, total_size):
        percent = float(count * block_size) / float(total_size) * 100.0
        sys.stdout.write('\r>> Downloading %s %.1f%%' % (filename, percent))
        sys.stdout.flush()
      filepath, _ = urllib.request.urlretrieve(inception_path, filepath, progress)
    tarfile.open(filepath, 'r:gz').extractall(dest_directory)


  def create_tf_graph(self):
    '''
    Create a graph from the saved graph_def.pb
    '''
    print(' * creating tf graph')
    graph_path = join(FLAGS.model_dir, 'classify_image_graph_def.pb')
    with tf.gfile.FastGFile(graph_path, 'rb') as f:
      graph_def = tf.GraphDef()
      graph_def.ParseFromString(f.read())
      _ = tf.import_graph_def(graph_def, name='')


  def get_2d_image_positions(self):
    '''
    Create a 2d embedding of the image vectors
    '''
    print(' * calculating 2D image positions')
    model = self.build_model(self.image_vectors)
    return self.get_image_positions(model)


  def load_image_vectors(self):
    '''
    Return all image vectors
    '''
    print(' * loading image vectors')
    self.vector_files = glob.glob( join(self.output_dir, 'image_vectors', '*') )
    for c, i in enumerate(self.vector_files):
      self.image_vectors.append(np.load(i))
      print(' * loaded', c+1, 'of', len(self.vector_files), 'image vectors')


  def build_model(self, image_vectors):
    '''
    Build a 2d projection of the `image_vectors`
    '''
    print(' * building 2D projection')
    if self.method == 'tsne':
      model = TSNE(n_components=2, random_state=0)
      np.set_printoptions(suppress=True)
      return model.fit_transform( np.array(image_vectors) )

    elif self.method == 'umap':
      model = UMAP(n_neighbors=25, min_dist=0.00001, metric='correlation')
      return model.fit_transform( np.array(image_vectors) )


  def get_image_positions(self, fit_model):
    '''
    Write a JSON file that indicates the 2d position of each image
    '''
    print(' * writing JSON file')
    image_positions = []
    for c, i in enumerate(fit_model):
      img = get_filename(self.vector_files[c])
      if img in self.errored_images:
        continue
      thumb_path = join(self.output_dir, 'thumbs', '32px', img)
      with Image.open(thumb_path) as image:
        width, height = image.size
      # Add the image name, x offset, y offset
      image_positions.append([
        os.path.splitext(os.path.basename(img))[0],
        int(i[0] * 100),
        int(i[1] * 100),
        width,
        height
      ])
    return image_positions


  def get_centroids(self):
    '''
    Use KMeans clustering to find n centroid images
    that represent the center of an image cluster
    '''
    print(' * calculating ' + str(self.n_clusters) + ' clusters')
    model = KMeans(n_clusters=self.n_clusters)
    X = np.array(self.image_vectors)
    fit_model = model.fit(X)
    centroids = fit_model.cluster_centers_
    # find the points closest to the cluster centroids
    closest, _ = pairwise_distances_argmin_min(centroids, X)
    centroid_paths = [self.vector_files[i] for i in closest]
    centroid_json = []
    for c, i in enumerate(centroid_paths):
      centroid_json.append({
        'img': get_filename(i),
        'label': 'Cluster ' + str(c+1)
      })
    return centroid_json


  def write_json(self):
    '''
    Write a JSON file with image positions, the number of atlas files
    in each size, and the centroids of the k means clusters
    '''
    print(' * writing main JSON plot data file')
    out_path = join(self.output_dir, 'plot_data.json')
    with open(out_path, 'w') as out:
      json.dump({
        'centroids': self.get_centroids(),
        'positions': self.get_2d_image_positions(),
        'atlas_counts': self.get_atlas_counts(),
      }, out)


  def get_atlas_counts(self):
    file_count = len(self.vector_files)
    return {
      '32px': ceil( file_count / (64**2) ),
      '64px': ceil( file_count / (32**2) )
    }


  def create_atlas_files(self):
    '''
    Create image atlas files in each required size
    '''
    print(' * creating atlas files')
    atlas_group_imgs = []
    for thumb_size in self.sizes[1:-1]:
      # identify the images for this atlas group
      atlas_thumbs = self.get_atlas_thumbs(thumb_size)
      atlas_group_imgs.append(len(atlas_thumbs))
      self.write_atlas_files(thumb_size, atlas_thumbs)
    # assert all image atlas files have the same number of images
    assert all(i == atlas_group_imgs[0] for i in atlas_group_imgs)


  def get_atlas_thumbs(self, thumb_size):
    thumbs = []
    thumb_dir = join(self.output_dir, 'thumbs', str(thumb_size) + 'px')
    with open(join(self.output_dir, 'plot_data.json')) as f:
      for i in json.load(f)['positions']:
        thumbs.append( join(thumb_dir, i[0] + '.jpg') )
    return thumbs


  def write_atlas_files(self, thumb_size, image_thumbs):
    '''
    Given a thumb_size (int) and image_thumbs [file_path],
    write the total number of required atlas files at this size
    '''
    if not self.rewrite_atlas_files:
      return

    # build a directory for the atlas files
    out_dir = join(self.output_dir, 'atlas_files', str(thumb_size) + 'px')
    ensure_dir_exists(out_dir)

    # specify number of columns in a 2048 x 2048px texture
    atlas_cols = 2048/thumb_size

    # subdivide the image thumbs into groups
    atlas_image_groups = subdivide(image_thumbs, atlas_cols**2)

    # generate a directory for images at this size if it doesn't exist
    for idx, atlas_images in enumerate(atlas_image_groups):
      print(' * creating atlas', idx + 1, 'at size', thumb_size)
      out_path = join(out_dir, 'atlas-' + str(idx) + '.jpg')
      # write a file containing a list of images for the current montage
      tmp_file_path = join(self.output_dir, 'images_to_montage.txt')
      with codecs.open(tmp_file_path, 'w', encoding='utf-8') as out:
        # python 2
        try:
          out.write('\n'.join(map('"{0}"'.decode('utf-8').format, atlas_images)))
        # python 3
        except AttributeError:
          out.write('\n'.join(map('"{0}"'.format, atlas_images)))

      # build the imagemagick command to montage the images
      cmd =  get_magick_command('montage') + ' @' + tmp_file_path + ' '
      cmd += '-background none '
      cmd += '-size ' + str(thumb_size) + 'x' + str(thumb_size) + ' '
      cmd += '-geometry ' + str(thumb_size) + 'x' + str(thumb_size) + '+0+0 '
      cmd += '-tile ' + str(atlas_cols) + 'x' + str(atlas_cols) + ' '
      cmd += '-quality 85 '
      cmd += '-sampling-factor 4:2:0 '
      cmd += '"' + out_path + '"'
      os.system(cmd)

    # delete the last images to montage file
    try:
      os.remove(tmp_file_path)
    except Exception:
      pass


def get_magick_command(cmd):
  '''
  Return the specified imagemagick command prefaced with magick if
  the user is on Windows
  '''
  if os.name == 'nt':
    return 'magick ' + cmd


def resize_thumb(args):
  '''
  Create a command line request to resize an image
  Images for all thumb sizes are created in a single call, chaining the resize steps
  '''
  img_path, idx, n_imgs, sizes, out_paths = args
  print(' * creating thumb', idx+1, 'of', n_imgs, 'at sizes', sizes)
  cmd =  get_magick_command('convert') + ' '
  cmd += '-define jpeg:size={' + str(sizes[0]) + 'x' + str(sizes[0]) + '} '
  cmd += '"' + img_path + '" '
  cmd += '-strip '
  cmd += '-background none '
  cmd += '-gravity center '
  for i in range(0, len(sizes)):
    cmd += '-resize "' + str(sizes[i]) + 'X' + str(sizes[i]) + '>" '
    if not i == len(sizes)-1:
      cmd += "-write "
    cmd += '"' + out_paths[i] + '" '
  try:
    response = subprocess.check_output(cmd, shell=True)
    return None
  except subprocess.CalledProcessError as exc:
    return img_path


def subdivide(l, n):
  '''
  Return n-sized sublists from iterable l
  '''
  n = int(n)
  for i in range(0, len(l), n):
    yield l[i:i + n]


def get_ascii_chars(s):
  '''
  Return a string that contains the ascii characters from string `s`
  '''
  return ''.join(i for i in s if ord(i) < 128)


def get_filename(path):
  '''
  Return the root filename of `path` without file extension
  '''
  return os.path.splitext( os.path.basename(path) )[0]


def ensure_dir_exists(directory):
  '''
  Create the input directory if it doesn't exist
  '''
  if not os.path.exists(directory):
    os.makedirs(directory)


def limit_float(f):
  '''
  Limit the float point precision of f
  '''
  return int(f*10000)/10000


if __name__ == '__main__':
  parser = argparse.ArgumentParser(description='Cluster similar images.')
  parser.add_argument('images', metavar='I', type=str, nargs='+',
    help='images to visualize')
  parser.add_argument('--clusters', '-c', dest='clusters', type=int, nargs='?',
    default=20, help='clusters to calculate (default: 20)')
  parser.add_argument('--skip_validation', '-s', dest='validate_files',
    action='store_const', const=False, default=True,
    help='skip image validation (useful if all images are known to be valid)')
  parser.add_argument('--output_folder', '-o', dest='output_folder',
    type=str, nargs='?', default='output',
    help='output folder for the generated data (default: "output")')

  args = parser.parse_args()
  if len(args.images) == 1:
     # We guess a single arg is a glob pattern for backwards compatibility
    pattern=args.images[0]
    args.images = glob.glob(pattern)
    if len(args.images) == 0:
      args.images = [pattern]

  print(' * creating PixPlot outputs with ' + str(args.clusters) +
    ' clusters for ' + str(len(args.images)) +
    ' images to folder ' + args.output_folder)

  PixPlot(image_files=args.images, output_dir=args.output_folder,
    clusters=args.clusters, validate_files=args.validate_files)<|MERGE_RESOLUTION|>--- conflicted
+++ resolved
@@ -29,44 +29,7 @@
 tf.app.flags.DEFINE_string('model_dir', '/tmp/imagenet', 'Location of downloaded imagenet model')
 FLAGS.model_dir = '/tmp/imagenet'
 
-<<<<<<< HEAD
-def get_magick_command(cmd):
-  '''
-  Return the specified imagemagick command prefaced with magick if
-  the user is on Windows
-  '''
-  if os.name == 'nt':
-    return 'magick ' + cmd
-  return cmd
-
-
-def resize_thumb(args):
-  '''
-  Create a command line request to resize an image
-  Images for all thumb sizes are created in a single call, chaining the resize steps
-  '''
-  img_path, idx, n_imgs, sizes, out_paths = args
-  print(' * creating thumb', idx+1, 'of', n_imgs, 'at sizes', sizes)
-  cmd =  get_magick_command('convert') + ' '
-  cmd += '-define jpeg:size={' + str(sizes[0]) + 'x' + str(sizes[0]) + '} ' #
-  cmd += '"' + img_path + '" '
-  cmd += '-strip '
-  cmd += '-background none '
-  cmd += '-gravity center '
-  for i in range(0, len(sizes)):
-    cmd += '-resize "' + str(sizes[i]) + 'X' + str(sizes[i]) + '>" '
-    if not i == len(sizes)-1:
-      cmd += "-write "
-    cmd += '"' + out_paths[i] + '" '
-  try:
-    response = subprocess.check_output(cmd, shell=True)
-    return None
-  except subprocess.CalledProcessError as exc:
-    return img_path
-
-
-=======
->>>>>>> c6253363
+
 class PixPlot:
   def __init__(self, image_files, output_dir, clusters, validate_files):
     self.image_files = image_files
@@ -111,7 +74,7 @@
       try:
         cmd = get_magick_command('identify') + ' "' + i + '"'
         response = subprocess.check_output(cmd, shell=True)
-      except:
+      except Exception as exc:
         invalid_files.append(i)
     if invalid_files:
       message = '\n\nThe following files could not be processed:'
@@ -407,6 +370,7 @@
   '''
   if os.name == 'nt':
     return 'magick ' + cmd
+  return cmd
 
 
 def resize_thumb(args):
@@ -467,7 +431,7 @@
 
 def limit_float(f):
   '''
-  Limit the float point precision of f
+  Limit the float point precision of float value f
   '''
   return int(f*10000)/10000
 
